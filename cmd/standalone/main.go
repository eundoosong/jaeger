// Copyright (c) 2017 Uber Technologies, Inc.
//
// Licensed under the Apache License, Version 2.0 (the "License");
// you may not use this file except in compliance with the License.
// You may obtain a copy of the License at
//
// http://www.apache.org/licenses/LICENSE-2.0
//
// Unless required by applicable law or agreed to in writing, software
// distributed under the License is distributed on an "AS IS" BASIS,
// WITHOUT WARRANTIES OR CONDITIONS OF ANY KIND, either express or implied.
// See the License for the specific language governing permissions and
// limitations under the License.

package main

import (
	"fmt"
	"log"
	"net"
	"net/http"
	"os"
	"os/signal"
	"strconv"
	"syscall"

	"github.com/gorilla/mux"
	"github.com/pkg/errors"
	"github.com/spf13/cobra"
	"github.com/spf13/viper"
	jaegerClientConfig "github.com/uber/jaeger-client-go/config"
	"github.com/uber/jaeger-lib/metrics"
	"github.com/uber/tchannel-go"
	"github.com/uber/tchannel-go/thrift"
	"go.uber.org/zap"

	agentApp "github.com/jaegertracing/jaeger/cmd/agent/app"
	basic "github.com/jaegertracing/jaeger/cmd/builder"
	collectorApp "github.com/jaegertracing/jaeger/cmd/collector/app"
	collector "github.com/jaegertracing/jaeger/cmd/collector/app/builder"
	"github.com/jaegertracing/jaeger/cmd/collector/app/sampling"
	"github.com/jaegertracing/jaeger/cmd/collector/app/zipkin"
	"github.com/jaegertracing/jaeger/cmd/env"
	"github.com/jaegertracing/jaeger/cmd/flags"
	queryApp "github.com/jaegertracing/jaeger/cmd/query/app"
	"github.com/jaegertracing/jaeger/pkg/config"
	"github.com/jaegertracing/jaeger/pkg/healthcheck"
	pMetrics "github.com/jaegertracing/jaeger/pkg/metrics"
	"github.com/jaegertracing/jaeger/pkg/recoveryhandler"
	"github.com/jaegertracing/jaeger/pkg/version"
	ss "github.com/jaegertracing/jaeger/plugin/sampling/strategystore"
	"github.com/jaegertracing/jaeger/plugin/storage"
	"github.com/jaegertracing/jaeger/storage/dependencystore"
	"github.com/jaegertracing/jaeger/storage/spanstore"
	jc "github.com/jaegertracing/jaeger/thrift-gen/jaeger"
	sc "github.com/jaegertracing/jaeger/thrift-gen/sampling"
	zc "github.com/jaegertracing/jaeger/thrift-gen/zipkincore"
	"github.com/jaegertracing/jaeger/pkg/healthcheck"
)

// standalone/main is a standalone full-stack jaeger backend, backed by a memory store
func main() {
	var signalsChannel = make(chan os.Signal, 0)
	signal.Notify(signalsChannel, os.Interrupt, syscall.SIGTERM)

	if os.Getenv(storage.SpanStorageTypeEnvVar) == "" {
		os.Setenv(storage.SpanStorageTypeEnvVar, "memory") // other storage types default to SpanStorage
	}
	storageFactory, err := storage.NewFactory(storage.FactoryConfigFromEnvAndCLI(os.Args, os.Stderr))
	if err != nil {
		log.Fatalf("Cannot initialize storage factory: %v", err)
	}
	strategyStoreFactory, err := ss.NewFactory(ss.FactoryConfigFromEnv())
	if err != nil {
		log.Fatalf("Cannot initialize sampling strategy store factory: %v", err)
	}
	v := viper.New()
	command := &cobra.Command{
		Use:   "jaeger-standalone",
		Short: "Jaeger all-in-one distribution with agent, collector and query in one process.",
		Long: `Jaeger all-in-one distribution with agent, collector and query. Use with caution this version
		 uses only in-memory database.`,
		RunE: func(cmd *cobra.Command, args []string) error {
			err := flags.TryLoadConfigFile(v)
			if err != nil {
				return err
			}

			sFlags := new(flags.SharedFlags).InitFromViper(v)
			logger, err := sFlags.NewLogger(zap.NewProductionConfig())
			if err != nil {
				return err
			}

			mBldr := new(pMetrics.Builder).InitFromViper(v)
			metricsFactory, err := mBldr.CreateMetricsFactory("jaeger-standalone")
			if err != nil {
				return errors.Wrap(err, "Cannot create metrics factory")
			}

			storageFactory.InitFromViper(v)
			if err := storageFactory.Initialize(metricsFactory, logger); err != nil {
				logger.Fatal("Failed to init storage factory", zap.Error(err))
			}
			spanReader, err := storageFactory.CreateSpanReader()
			if err != nil {
				logger.Fatal("Failed to create span reader", zap.Error(err))
			}
			spanWriter, err := storageFactory.CreateSpanWriter()
			if err != nil {
				logger.Fatal("Failed to create span writer", zap.Error(err))
			}
			dependencyReader, err := storageFactory.CreateDependencyReader()
			if err != nil {
				logger.Fatal("Failed to create dependency reader", zap.Error(err))
			}
			samplingHandler := initializeSamplingHandler(strategyStoreFactory, v, metricsFactory, logger)

			aOpts := new(agentApp.Builder).InitFromViper(v)
			cOpts := new(collector.CollectorOptions).InitFromViper(v)
			qOpts := new(queryApp.QueryOptions).InitFromViper(v)

			startAgent(aOpts, cOpts, logger, metricsFactory)
			startCollector(cOpts, spanWriter, logger, metricsFactory, samplingHandler)
			startQuery(qOpts, spanReader, dependencyReader, logger, metricsFactory, mBldr)

			select {
			case <-signalsChannel:
				logger.Info("Jaeger Standalone is finishing")
			}
			return nil
		},
	}

	command.AddCommand(version.Command())
	command.AddCommand(env.Command())

	config.AddFlags(
		v,
		command,
		flags.AddConfigFileFlag,
		flags.AddFlags,
		storageFactory.AddFlags,
		agentApp.AddFlags,
		collector.AddFlags,
		queryApp.AddFlags,
		pMetrics.AddFlags,
		strategyStoreFactory.AddFlags,
	)

	if err := command.Execute(); err != nil {
		fmt.Println(err.Error())
		os.Exit(1)
	}
}

func startAgent(
	b *agentApp.Builder,
	cOpts *collector.CollectorOptions,
	logger *zap.Logger,
	baseFactory metrics.Factory,
) {
	metricsFactory := baseFactory.Namespace("jaeger-agent", nil)

	if len(b.CollectorHostPorts) == 0 {
		b.CollectorHostPorts = append(b.CollectorHostPorts, fmt.Sprintf("127.0.0.1:%d", cOpts.CollectorPort))
	}
	agent, err := b.WithMetricsFactory(metricsFactory).CreateAgent(logger)
	if err != nil {
		logger.Fatal("Unable to initialize Jaeger Agent", zap.Error(err))
	}

	logger.Info("Starting agent")
	if err := agent.Run(); err != nil {
		logger.Fatal("Failed to run the agent", zap.Error(err))
	}
}

func startCollector(
	cOpts *collector.CollectorOptions,
	spanWriter spanstore.Writer,
	logger *zap.Logger,
	baseFactory metrics.Factory,
	samplingHandler sampling.Handler,
) {
	hc, err := healthcheck.
		New(healthcheck.Unavailable, healthcheck.Logger(logger)).
		Serve(cOpts.CollectorHealthCheckHTTPPort)
	if err != nil {
		logger.Fatal("Could not start the health check server.", zap.Error(err))
	}

	metricsFactory := baseFactory.Namespace("jaeger-collector", nil)

	spanBuilder, err := collector.NewSpanHandlerBuilder(
		cOpts,
		spanWriter,
		basic.Options.LoggerOption(logger),
		basic.Options.MetricsFactoryOption(metricsFactory),
	)
	if err != nil {
		logger.Fatal("Unable to set up builder", zap.Error(err))
	}
	ch, err := tchannel.NewChannel("jaeger-collector", &tchannel.ChannelOptions{})
	if err != nil {
		logger.Fatal("Unable to create new TChannel", zap.Error(err))
	}
	server := thrift.NewServer(ch)
	zipkinSpansHandler, jaegerBatchesHandler := spanBuilder.BuildHandlers()
	server.Register(jc.NewTChanCollectorServer(jaegerBatchesHandler))
	server.Register(zc.NewTChanZipkinCollectorServer(zipkinSpansHandler))
	server.Register(sc.NewTChanSamplingManagerServer(samplingHandler))
	portStr := ":" + strconv.Itoa(cOpts.CollectorPort)
	listener, err := net.Listen("tcp", portStr)
	if err != nil {
		logger.Fatal("Unable to start listening on channel", zap.Error(err))
	}
	ch.Serve(listener)
	logger.Info("Starting jaeger-collector TChannel server", zap.Int("port", cOpts.CollectorPort))

	r := mux.NewRouter()
	apiHandler := collectorApp.NewAPIHandler(jaegerBatchesHandler)
	apiHandler.RegisterRoutes(r)
	httpPortStr := ":" + strconv.Itoa(cOpts.CollectorHTTPPort)
	recoveryHandler := recoveryhandler.NewRecoveryHandler(logger, true)

	go startZipkinHTTPAPI(logger, cOpts.CollectorZipkinHTTPPort, zipkinSpansHandler, recoveryHandler)

	logger.Info("Starting jaeger-collector HTTP server", zap.Int("http-port", cOpts.CollectorHTTPPort))
	go func() {
		if err := http.ListenAndServe(httpPortStr, recoveryHandler(r)); err != nil {
			logger.Fatal("Could not launch jaeger-collector HTTP server", zap.Error(err))
			hc.Set(healthcheck.Unavailable)
		}
		hc.Set(healthcheck.Unavailable)
	}()
<<<<<<< HEAD
=======

>>>>>>> fa7acd8f
	hc.Ready()
}

func startZipkinHTTPAPI(
	logger *zap.Logger,
	zipkinPort int,
	zipkinSpansHandler collectorApp.ZipkinSpansHandler,
	recoveryHandler func(http.Handler) http.Handler,
) {
	if zipkinPort != 0 {
		r := mux.NewRouter()
		zHandler := zipkin.NewAPIHandler(zipkinSpansHandler)
		zHandler.RegisterRoutes(r)
		httpPortStr := ":" + strconv.Itoa(zipkinPort)
		logger.Info("Listening for Zipkin HTTP traffic", zap.Int("zipkin.http-port", zipkinPort))

		if err := http.ListenAndServe(httpPortStr, recoveryHandler(r)); err != nil {
			logger.Fatal("Could not launch service", zap.Error(err))
		}
	}
}

func startQuery(
	qOpts *queryApp.QueryOptions,
	spanReader spanstore.Reader,
	depReader dependencystore.Reader,
	logger *zap.Logger,
	baseFactory metrics.Factory,
	metricsBuilder *pMetrics.Builder,
) {
	hc, err := healthcheck.
		New(healthcheck.Unavailable, healthcheck.Logger(logger)).
		Serve(qOpts.HealthCheckHTTPPort)
	if err != nil {
		logger.Fatal("Could not start the health check server.", zap.Error(err))
	}

	tracer, closer, err := jaegerClientConfig.Configuration{
		Sampler: &jaegerClientConfig.SamplerConfig{
			Type:  "const",
			Param: 1.0,
		},
		RPCMetrics: true,
	}.New("jaeger-query", jaegerClientConfig.Metrics(baseFactory))
	if err != nil {
		logger.Fatal("Failed to initialize tracer", zap.Error(err))
	}
	apiHandler := queryApp.NewAPIHandler(
		spanReader,
		depReader,
		queryApp.HandlerOptions.Logger(logger),
		queryApp.HandlerOptions.Tracer(tracer))

	r := mux.NewRouter()
	if qOpts.BasePath != "/" {
		r = r.PathPrefix(qOpts.BasePath).Subrouter()
	}
	apiHandler.RegisterRoutes(r)
	queryApp.RegisterStaticHandler(r, logger, qOpts)

	if h := metricsBuilder.Handler(); h != nil {
		logger.Info("Registering metrics handler with jaeger-query HTTP server", zap.String("route", metricsBuilder.HTTPRoute))
		r.Handle(metricsBuilder.HTTPRoute, h)
	}

	portStr := ":" + strconv.Itoa(qOpts.Port)
	recoveryHandler := recoveryhandler.NewRecoveryHandler(logger, true)
	logger.Info("Starting jaeger-query HTTP server", zap.Int("port", qOpts.Port))
	go func() {
		defer closer.Close()
		if err := http.ListenAndServe(portStr, recoveryHandler(r)); err != nil {
			logger.Fatal("Could not launch jaeger-query service", zap.Error(err))
		}
		hc.Set(healthcheck.Unavailable)
	}()
<<<<<<< HEAD
=======

>>>>>>> fa7acd8f
	hc.Ready()
}

func initializeSamplingHandler(
	samplingStrategyStoreFactory *ss.Factory,
	v *viper.Viper,
	metricsFactory metrics.Factory,
	logger *zap.Logger,
) sampling.Handler {
	samplingStrategyStoreFactory.InitFromViper(v)
	if err := samplingStrategyStoreFactory.Initialize(metricsFactory, logger); err != nil {
		logger.Fatal("Failed to init sampling strategy store factory", zap.Error(err))
	}
	strategyStore, err := samplingStrategyStoreFactory.CreateStrategyStore()
	if err != nil {
		logger.Fatal("Failed to create sampling strategy store", zap.Error(err))
	}
	return sampling.NewHandler(strategyStore)
}<|MERGE_RESOLUTION|>--- conflicted
+++ resolved
@@ -230,14 +230,9 @@
 	go func() {
 		if err := http.ListenAndServe(httpPortStr, recoveryHandler(r)); err != nil {
 			logger.Fatal("Could not launch jaeger-collector HTTP server", zap.Error(err))
-			hc.Set(healthcheck.Unavailable)
 		}
 		hc.Set(healthcheck.Unavailable)
 	}()
-<<<<<<< HEAD
-=======
-
->>>>>>> fa7acd8f
 	hc.Ready()
 }
 
@@ -313,10 +308,6 @@
 		}
 		hc.Set(healthcheck.Unavailable)
 	}()
-<<<<<<< HEAD
-=======
-
->>>>>>> fa7acd8f
 	hc.Ready()
 }
 
