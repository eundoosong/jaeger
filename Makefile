--- conflicted
+++ resolved
@@ -149,11 +149,7 @@
 	rm -rf bindata
 	cp -r jaeger-ui/build bindata
 	go-bindata-assetfs -pkg app bindata/... 
-<<<<<<< HEAD
-	mv bindata.go cmd/query/app/	
-=======
 	mv bindata_assetfs.go cmd/query/app/	
->>>>>>> aa0576d6
 
 .PHONY: build-all-in-one-linux
 build-all-in-one-linux: build_ui
